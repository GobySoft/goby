--- conflicted
+++ resolved
@@ -100,11 +100,7 @@
     
 
         //fixed header
-<<<<<<< HEAD
-        Bitset fixed_id_bits = encode_id(id(desc));
-=======
-        Bitset fixed_id_bits = id_codec_[current_id_codec_]->encode(msg.GetDescriptor()->options().GetExtension(dccl::id));
->>>>>>> 53119b0e
+        Bitset fixed_id_bits = id_codec_[current_id_codec_]->encode(id(desc));
         Bitset head_bits, body_bits;
 
         boost::shared_ptr<DCCLFieldCodecBase> codec =
@@ -274,13 +270,8 @@
         boost::shared_ptr<DCCLFieldCodecBase> codec =
             DCCLFieldCodecManager::find(desc, desc->options().GetExtension(goby::msg).dccl().codec());
 
-<<<<<<< HEAD
         unsigned dccl_id = id(desc);
-        unsigned head_size_bits = size_id(dccl_id), body_size_bits = 0;
-=======
-        unsigned dccl_id = desc->options().GetExtension(dccl::id);
         unsigned head_size_bits = id_codec_[current_id_codec_]->size(dccl_id), body_size_bits = 0;
->>>>>>> 53119b0e
         codec->base_max_size(&head_size_bits, desc, DCCLFieldCodecBase::HEAD);
         codec->base_max_size(&body_size_bits, desc, DCCLFieldCodecBase::BODY);
         
@@ -322,13 +313,8 @@
     boost::shared_ptr<DCCLFieldCodecBase> codec =
         DCCLFieldCodecManager::find(desc, desc->options().GetExtension(goby::msg).dccl().codec());
     
-<<<<<<< HEAD
     unsigned dccl_id = id(desc);
-    unsigned head_size_bits = size_id(dccl_id);
-=======
-    unsigned id = desc->options().GetExtension(dccl::id);
-    unsigned head_size_bits = id_codec_[current_id_codec_]->size(id);
->>>>>>> 53119b0e
+    unsigned head_size_bits = id_codec_[current_id_codec_]->size(dccl_id);
     codec->base_size(&head_size_bits, msg, DCCLFieldCodecBase::HEAD);
     
     unsigned body_size_bits = 0;
@@ -368,30 +354,19 @@
         codec->base_max_size(&config_head_bit_size, desc, DCCLFieldCodecBase::HEAD);
         codec->base_max_size(&body_bit_size, desc, DCCLFieldCodecBase::BODY);
 
-<<<<<<< HEAD
         unsigned dccl_id = id(desc);
-        const unsigned bit_size = size_id(dccl_id) + config_head_bit_size + body_bit_size;
-        
-        const unsigned byte_size = ceil_bits2bytes(config_head_bit_size + size_id(dccl_id))
-=======
-        unsigned id = desc->options().GetExtension(dccl::id);
-        const unsigned id_bit_size = id_codec_[current_id_codec_]->size(id);
+        const unsigned id_bit_size = id_codec_[current_id_codec_]->size(dccl_id);
         const unsigned bit_size = id_bit_size + config_head_bit_size + body_bit_size;
-        
-        const unsigned byte_size = ceil_bits2bytes(config_head_bit_size + id_bit_size)
->>>>>>> 53119b0e
-            + ceil_bits2bytes(body_bit_size);
+
+        
+        const unsigned byte_size = ceil_bits2bytes(config_head_bit_size + id_bit_size) + ceil_bits2bytes(body_bit_size);
         
         const unsigned allowed_byte_size = desc->options().GetExtension(goby::msg).dccl().max_bytes();
         const unsigned allowed_bit_size = allowed_byte_size * BITS_IN_BYTE;
         
         *os << "== Begin " << desc->full_name() << " ==\n"
             << "Actual maximum size of message: " << byte_size << " bytes / "
-<<<<<<< HEAD
-            << byte_size*BITS_IN_BYTE  << " bits [dccl.id head: " << size_id(dccl_id)
-=======
             << byte_size*BITS_IN_BYTE  << " bits [dccl.id head: " << id_bit_size
->>>>>>> 53119b0e
             << ", user head: " << config_head_bit_size << ", body: "
             << body_bit_size << ", padding: " << byte_size * BITS_IN_BYTE - bit_size << "]\n"
             << "Allowed maximum size of message: " << allowed_byte_size << " bytes / "
