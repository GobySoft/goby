import "goby/protobuf/option_extensions.proto";


enum Enum1
{
  ENUM_A = 1;
  ENUM_B = 2;
  ENUM_C = 3;
}

message EmbeddedMsg1
{
  optional double val = 1 [(goby.field).dccl.min=0,
                           (goby.field).dccl.max=126,
                           (goby.field).dccl.precision=3];
  optional EmbeddedMsg2 msg = 2;
}

message EmbeddedMsg2
{
  optional double val = 1 [(goby.field).dccl.min=0,
                           (goby.field).dccl.max=126,
                           (goby.field).dccl.precision=2];
  optional string sval = 2 [(goby.field).dccl.max_length=10];
  optional Enum1 enum_default = 3;  
}

message TestMsg
{
<<<<<<< HEAD
  option (goby.msg).dccl.id = 2;
  option (goby.msg).dccl.max_bytes = 256;

  // test default enc/dec
  optional double double_default = 1 [(goby.field).dccl.min=-100,
                                      (goby.field).dccl.max=126,
                                      (goby.field).dccl.precision=2,
                                      (goby.field).dccl.in_head=true];
  optional float float_default = 2 [(goby.field).dccl.min=-20,
                                    (goby.field).dccl.max=150,
                                    (goby.field).dccl.precision=3];
  optional int32 int32_default = 3 [(goby.field).dccl.min=-20,
                                      (goby.field).dccl.max=3000];
  optional int64 int64_default = 4 [(goby.field).dccl.min=-710,
                                      (goby.field).dccl.max=3000];
  optional uint32 uint32_default = 5 [(goby.field).dccl.min=-100,
                                      (goby.field).dccl.max=3000];
  optional uint64 uint64_default = 6 [(goby.field).dccl.min=5,
                                      (goby.field).dccl.max=3000];
  optional sint32 sint32_default = 7 [(goby.field).dccl.min=-60,
                                      (goby.field).dccl.max=3000];
  optional sint64 sint64_default = 8 [(goby.field).dccl.min=-70,
                                      (goby.field).dccl.max=3000];
  optional fixed32 fixed32_default = 9 [(goby.field).dccl.min=0, 
                                      (goby.field).dccl.max=400];
  optional fixed64 fixed64_default = 10 [(goby.field).dccl.min=0,
                                      (goby.field).dccl.max=3000];
  optional sfixed32 sfixed32_default = 11 [(goby.field).dccl.min=11,
                                      (goby.field).dccl.max=3000]; 
  optional sfixed64 sfixed64_default = 12 [(goby.field).dccl.min=-12,
                                      (goby.field).dccl.max=3000]; 
=======
  option (dccl.id) = 2;
  option (dccl.max_bytes) = 512;

  // test default enc/dec
  optional double double_default_optional = 1 [(dccl.min)=-100,
                                      (dccl.max)=126,
                                      (dccl.precision)=2,
                                      (dccl.in_head)=true];
  optional float float_default_optional = 2 [(dccl.min)=-20,
                                      (dccl.max)=150,
                                      (dccl.precision)=3];
  optional int32 int32_default_optional = 3 [(dccl.min)=-20,
                                      (dccl.max)=3000];
  optional int64 int64_default_optional = 4 [(dccl.min)=-710,
                                      (dccl.max)=3000];
  optional uint32 uint32_default_optional = 5 [(dccl.min)=-100,
                                      (dccl.max)=3000];
  optional uint64 uint64_default_optional = 6 [(dccl.min)=5,
                                      (dccl.max)=3000];
  optional sint32 sint32_default_optional = 7 [(dccl.min)=-60,
                                      (dccl.max)=3000];
  optional sint64 sint64_default_optional = 8 [(dccl.min)=-70,
                                      (dccl.max)=3000];
  optional fixed32 fixed32_default_optional = 9 [(dccl.min)=0, 
                                      (dccl.max)=400];
  optional fixed64 fixed64_default_optional = 10 [(dccl.min)=0,
                                      (dccl.max)=3000];
  optional sfixed32 sfixed32_default_optional = 11 [(dccl.min)=11,
                                      (dccl.max)=3000]; 
  optional sfixed64 sfixed64_default_optional = 12 [(dccl.min)=-12,
                                      (dccl.max)=3000]; 
>>>>>>> 3423e04c

  optional bool bool_default_optional = 13;

<<<<<<< HEAD
  optional string string_default = 14 [(goby.field).dccl.max_length=8];
  optional bytes bytes_default = 15 [(goby.field).dccl.max_length=9];
=======
  optional string string_default_optional = 14 [(dccl.max_length)=8];
  optional bytes bytes_default_optional = 15 [(dccl.max_length)=9];
>>>>>>> 3423e04c

  optional Enum1 enum_default_optional = 16;

  optional EmbeddedMsg1 msg_default_optional = 17;


  required double double_default_required = 21 [(dccl.min)=-100,
                                      (dccl.max)=126,
                                      (dccl.precision)=2,
                                      (dccl.in_head)=true];
  required float float_default_required = 22 [(dccl.min)=-20,
                                      (dccl.max)=150,
                                      (dccl.precision)=3];
  required int32 int32_default_required = 23 [(dccl.min)=-20,
                                      (dccl.max)=3000];
  required int64 int64_default_required = 24 [(dccl.min)=-710,
                                      (dccl.max)=3000];
  required uint32 uint32_default_required = 25 [(dccl.min)=-100,
                                      (dccl.max)=3000];
  required uint64 uint64_default_required = 26 [(dccl.min)=5,
                                      (dccl.max)=3000];
  required sint32 sint32_default_required = 27 [(dccl.min)=-60,
                                      (dccl.max)=3000];
  required sint64 sint64_default_required = 28 [(dccl.min)=-70,
                                      (dccl.max)=3000];
  required fixed32 fixed32_default_required = 29 [(dccl.min)=0, 
                                      (dccl.max)=400];
  required fixed64 fixed64_default_required = 30 [(dccl.min)=0,
                                      (dccl.max)=3000];
  required sfixed32 sfixed32_default_required = 31 [(dccl.min)=11,
                                      (dccl.max)=3000]; 
  required sfixed64 sfixed64_default_required = 32 [(dccl.min)=-120,
                                      (dccl.max)=3000]; 

  required bool bool_default_required = 33;

  required string string_default_required = 34 [(dccl.max_length)=8];
  required bytes bytes_default_required = 35 [(dccl.max_length)=9];

  required Enum1 enum_default_required = 36;

  required EmbeddedMsg1 msg_default_required = 37;

  
  repeated double double_default_repeat = 101 [(goby.field).dccl.min=0,
                                               (goby.field).dccl.max=100,
                                               (goby.field).dccl.precision=3,
                                               (goby.field).dccl.max_repeat=4];
  repeated float float_default_repeat = 102 [(goby.field).dccl.min=0,
                                               (goby.field).dccl.max=100,
                                               (goby.field).dccl.precision=3,
                                               (goby.field).dccl.max_repeat=4];

<<<<<<< HEAD
  repeated int32 int32_default_repeat = 103 [(goby.field).dccl.min=0,
                                             (goby.field).dccl.max=100,
                                             (goby.field).dccl.max_repeat=4];
  repeated int64 int64_default_repeat = 104 [(goby.field).dccl.min=-100,
                                             (goby.field).dccl.max=100,
                                             (goby.field).dccl.max_repeat=4];
  repeated uint32 uint32_default_repeat = 105 [(goby.field).dccl.min=0,
                                               (goby.field).dccl.max=100,
                                               (goby.field).dccl.max_repeat=4,
                                               (goby.field).dccl.in_head=true];
  repeated uint64 uint64_default_repeat = 106 [(goby.field).dccl.min=0,
                                               (goby.field).dccl.max=100,
                                               (goby.field).dccl.max_repeat=4];
  repeated sint32 sint32_default_repeat = 107 [(goby.field).dccl.min=-60,
                                               (goby.field).dccl.max=100,
                                               (goby.field).dccl.max_repeat=4];
  repeated sint64 sint64_default_repeat = 108 [(goby.field).dccl.min=-600,
                                               (goby.field).dccl.max=100,
                                               (goby.field).dccl.max_repeat=4];
  repeated fixed32 fixed32_default_repeat = 109 [(goby.field).dccl.min=0,
                                                 (goby.field).dccl.max=100,
                                                 (goby.field).dccl.max_repeat=4];
  repeated fixed64 fixed64_default_repeat = 110 [(goby.field).dccl.min=0,
                                                 (goby.field).dccl.max=100,
                                                 (goby.field).dccl.max_repeat=4];
  repeated sfixed32 sfixed32_default_repeat = 111 [(goby.field).dccl.min=0,
                                                   (goby.field).dccl.max=100,
                                                   (goby.field).dccl.max_repeat=4];
  repeated sfixed64 sfixed64_default_repeat = 112 [(goby.field).dccl.min=-50,
                                                   (goby.field).dccl.max=100,
                                                   (goby.field).dccl.max_repeat=4];
=======
  repeated int32 int32_default_repeat = 103 [(dccl.min)=0,
                                             (dccl.max)=100,
                                             (dccl.max_repeat)=4];
  repeated int64 int64_default_repeat = 104 [(dccl.min)=-100,
                                             (dccl.max)=100,
                                             (dccl.max_repeat)=4];
  repeated uint32 uint32_default_repeat = 105 [(dccl.min)=0,
                                               (dccl.max)=100,
                                               (dccl.max_repeat)=4,
                                               (dccl.in_head)=true];
  repeated uint64 uint64_default_repeat = 106 [(dccl.min)=0,
                                               (dccl.max)=100,
                                               (dccl.max_repeat)=4];
  repeated sint32 sint32_default_repeat = 107 [(dccl.min)=-60,
                                               (dccl.max)=100,
                                               (dccl.max_repeat)=4];
  repeated sint64 sint64_default_repeat = 108 [(dccl.min)=-600,
                                               (dccl.max)=100,
                                               (dccl.max_repeat)=4];
  repeated fixed32 fixed32_default_repeat = 109 [(dccl.min)=0,
                                                 (dccl.max)=100,
                                                 (dccl.max_repeat)=4];
  repeated fixed64 fixed64_default_repeat = 110 [(dccl.min)=0,
                                                 (dccl.max)=100,
                                                 (dccl.max_repeat)=4];
  repeated sfixed32 sfixed32_default_repeat = 111 [(dccl.min)=0,
                                                   (dccl.max)=100,
                                                   (dccl.max_repeat)=4];
  repeated sfixed64 sfixed64_default_repeat = 112 [(dccl.min)=-500,
                                                   (dccl.max)=100,
                                                   (dccl.max_repeat)=4];
>>>>>>> 3423e04c
  
  repeated bool bool_default_repeat = 113 [(goby.field).dccl.max_repeat=4];

  repeated string string_default_repeat = 114 [(goby.field).dccl.max_length=4, (goby.field).dccl.max_repeat=4];
  repeated bytes bytes_default_repeat = 115 [(goby.field).dccl.max_length=4, (goby.field).dccl.max_repeat=4];
  
  repeated Enum1 enum_default_repeat = 116 [(goby.field).dccl.max_repeat=4];

  repeated EmbeddedMsg1 msg_default_repeat = 117 [(goby.field).dccl.max_repeat=4];
}
<|MERGE_RESOLUTION|>--- conflicted
+++ resolved
@@ -27,125 +27,85 @@
 
 message TestMsg
 {
-<<<<<<< HEAD
   option (goby.msg).dccl.id = 2;
-  option (goby.msg).dccl.max_bytes = 256;
+  option (goby.msg).dccl.max_bytes = 512;
 
   // test default enc/dec
-  optional double double_default = 1 [(goby.field).dccl.min=-100,
+  optional double double_default_optional = 1 [(goby.field).dccl.min=-100,
                                       (goby.field).dccl.max=126,
                                       (goby.field).dccl.precision=2,
                                       (goby.field).dccl.in_head=true];
-  optional float float_default = 2 [(goby.field).dccl.min=-20,
-                                    (goby.field).dccl.max=150,
-                                    (goby.field).dccl.precision=3];
-  optional int32 int32_default = 3 [(goby.field).dccl.min=-20,
+  optional float float_default_optional = 2 [(goby.field).dccl.min=-20,
+                                      (goby.field).dccl.max=150,
+                                      (goby.field).dccl.precision=3];
+  optional int32 int32_default_optional = 3 [(goby.field).dccl.min=-20,
                                       (goby.field).dccl.max=3000];
-  optional int64 int64_default = 4 [(goby.field).dccl.min=-710,
+  optional int64 int64_default_optional = 4 [(goby.field).dccl.min=-710,
                                       (goby.field).dccl.max=3000];
-  optional uint32 uint32_default = 5 [(goby.field).dccl.min=-100,
+  optional uint32 uint32_default_optional = 5 [(goby.field).dccl.min=-100,
                                       (goby.field).dccl.max=3000];
-  optional uint64 uint64_default = 6 [(goby.field).dccl.min=5,
+  optional uint64 uint64_default_optional = 6 [(goby.field).dccl.min=5,
                                       (goby.field).dccl.max=3000];
-  optional sint32 sint32_default = 7 [(goby.field).dccl.min=-60,
+  optional sint32 sint32_default_optional = 7 [(goby.field).dccl.min=-60,
                                       (goby.field).dccl.max=3000];
-  optional sint64 sint64_default = 8 [(goby.field).dccl.min=-70,
+  optional sint64 sint64_default_optional = 8 [(goby.field).dccl.min=-70,
                                       (goby.field).dccl.max=3000];
-  optional fixed32 fixed32_default = 9 [(goby.field).dccl.min=0, 
+  optional fixed32 fixed32_default_optional = 9 [(goby.field).dccl.min=0, 
                                       (goby.field).dccl.max=400];
-  optional fixed64 fixed64_default = 10 [(goby.field).dccl.min=0,
+  optional fixed64 fixed64_default_optional = 10 [(goby.field).dccl.min=0,
                                       (goby.field).dccl.max=3000];
-  optional sfixed32 sfixed32_default = 11 [(goby.field).dccl.min=11,
+  optional sfixed32 sfixed32_default_optional = 11 [(goby.field).dccl.min=11,
                                       (goby.field).dccl.max=3000]; 
-  optional sfixed64 sfixed64_default = 12 [(goby.field).dccl.min=-12,
+  optional sfixed64 sfixed64_default_optional = 12 [(goby.field).dccl.min=-12,
                                       (goby.field).dccl.max=3000]; 
-=======
-  option (dccl.id) = 2;
-  option (dccl.max_bytes) = 512;
-
-  // test default enc/dec
-  optional double double_default_optional = 1 [(dccl.min)=-100,
-                                      (dccl.max)=126,
-                                      (dccl.precision)=2,
-                                      (dccl.in_head)=true];
-  optional float float_default_optional = 2 [(dccl.min)=-20,
-                                      (dccl.max)=150,
-                                      (dccl.precision)=3];
-  optional int32 int32_default_optional = 3 [(dccl.min)=-20,
-                                      (dccl.max)=3000];
-  optional int64 int64_default_optional = 4 [(dccl.min)=-710,
-                                      (dccl.max)=3000];
-  optional uint32 uint32_default_optional = 5 [(dccl.min)=-100,
-                                      (dccl.max)=3000];
-  optional uint64 uint64_default_optional = 6 [(dccl.min)=5,
-                                      (dccl.max)=3000];
-  optional sint32 sint32_default_optional = 7 [(dccl.min)=-60,
-                                      (dccl.max)=3000];
-  optional sint64 sint64_default_optional = 8 [(dccl.min)=-70,
-                                      (dccl.max)=3000];
-  optional fixed32 fixed32_default_optional = 9 [(dccl.min)=0, 
-                                      (dccl.max)=400];
-  optional fixed64 fixed64_default_optional = 10 [(dccl.min)=0,
-                                      (dccl.max)=3000];
-  optional sfixed32 sfixed32_default_optional = 11 [(dccl.min)=11,
-                                      (dccl.max)=3000]; 
-  optional sfixed64 sfixed64_default_optional = 12 [(dccl.min)=-12,
-                                      (dccl.max)=3000]; 
->>>>>>> 3423e04c
 
   optional bool bool_default_optional = 13;
 
-<<<<<<< HEAD
-  optional string string_default = 14 [(goby.field).dccl.max_length=8];
-  optional bytes bytes_default = 15 [(goby.field).dccl.max_length=9];
-=======
-  optional string string_default_optional = 14 [(dccl.max_length)=8];
-  optional bytes bytes_default_optional = 15 [(dccl.max_length)=9];
->>>>>>> 3423e04c
+  optional string string_default_optional = 14 [(goby.field).dccl.max_length=8];
+  optional bytes bytes_default_optional = 15 [(goby.field).dccl.max_length=9];
 
   optional Enum1 enum_default_optional = 16;
 
   optional EmbeddedMsg1 msg_default_optional = 17;
 
 
-  required double double_default_required = 21 [(dccl.min)=-100,
-                                      (dccl.max)=126,
-                                      (dccl.precision)=2,
-                                      (dccl.in_head)=true];
-  required float float_default_required = 22 [(dccl.min)=-20,
-                                      (dccl.max)=150,
-                                      (dccl.precision)=3];
-  required int32 int32_default_required = 23 [(dccl.min)=-20,
-                                      (dccl.max)=3000];
-  required int64 int64_default_required = 24 [(dccl.min)=-710,
-                                      (dccl.max)=3000];
-  required uint32 uint32_default_required = 25 [(dccl.min)=-100,
-                                      (dccl.max)=3000];
-  required uint64 uint64_default_required = 26 [(dccl.min)=5,
-                                      (dccl.max)=3000];
-  required sint32 sint32_default_required = 27 [(dccl.min)=-60,
-                                      (dccl.max)=3000];
-  required sint64 sint64_default_required = 28 [(dccl.min)=-70,
-                                      (dccl.max)=3000];
-  required fixed32 fixed32_default_required = 29 [(dccl.min)=0, 
-                                      (dccl.max)=400];
-  required fixed64 fixed64_default_required = 30 [(dccl.min)=0,
-                                      (dccl.max)=3000];
-  required sfixed32 sfixed32_default_required = 31 [(dccl.min)=11,
-                                      (dccl.max)=3000]; 
-  required sfixed64 sfixed64_default_required = 32 [(dccl.min)=-120,
-                                      (dccl.max)=3000]; 
+  required double double_default_required = 21 [(goby.field).dccl.min=-100,
+                                      (goby.field).dccl.max=126,
+                                      (goby.field).dccl.precision=2,
+                                      (goby.field).dccl.in_head=true];
+  required float float_default_required = 22 [(goby.field).dccl.min=-20,
+                                      (goby.field).dccl.max=150,
+                                      (goby.field).dccl.precision=3];
+  required int32 int32_default_required = 23 [(goby.field).dccl.min=-20,
+                                      (goby.field).dccl.max=3000];
+  required int64 int64_default_required = 24 [(goby.field).dccl.min=-710,
+                                      (goby.field).dccl.max=3000];
+  required uint32 uint32_default_required = 25 [(goby.field).dccl.min=-100,
+                                      (goby.field).dccl.max=3000];
+  required uint64 uint64_default_required = 26 [(goby.field).dccl.min=5,
+                                      (goby.field).dccl.max=3000];
+  required sint32 sint32_default_required = 27 [(goby.field).dccl.min=-60,
+                                      (goby.field).dccl.max=3000];
+  required sint64 sint64_default_required = 28 [(goby.field).dccl.min=-70,
+                                      (goby.field).dccl.max=3000];
+  required fixed32 fixed32_default_required = 29 [(goby.field).dccl.min=0, 
+                                      (goby.field).dccl.max=400];
+  required fixed64 fixed64_default_required = 30 [(goby.field).dccl.min=0,
+                                      (goby.field).dccl.max=3000];
+  required sfixed32 sfixed32_default_required = 31 [(goby.field).dccl.min=11,
+                                      (goby.field).dccl.max=3000]; 
+  required sfixed64 sfixed64_default_required = 32 [(goby.field).dccl.min=-120,
+                                      (goby.field).dccl.max=3000]; 
 
   required bool bool_default_required = 33;
 
-  required string string_default_required = 34 [(dccl.max_length)=8];
-  required bytes bytes_default_required = 35 [(dccl.max_length)=9];
+  required string string_default_required = 34 [(goby.field).dccl.max_length=8];
+  required bytes bytes_default_required = 35 [(goby.field).dccl.max_length=9];
 
   required Enum1 enum_default_required = 36;
 
   required EmbeddedMsg1 msg_default_required = 37;
 
-  
   repeated double double_default_repeat = 101 [(goby.field).dccl.min=0,
                                                (goby.field).dccl.max=100,
                                                (goby.field).dccl.precision=3,
@@ -155,7 +115,6 @@
                                                (goby.field).dccl.precision=3,
                                                (goby.field).dccl.max_repeat=4];
 
-<<<<<<< HEAD
   repeated int32 int32_default_repeat = 103 [(goby.field).dccl.min=0,
                                              (goby.field).dccl.max=100,
                                              (goby.field).dccl.max_repeat=4];
@@ -184,42 +143,9 @@
   repeated sfixed32 sfixed32_default_repeat = 111 [(goby.field).dccl.min=0,
                                                    (goby.field).dccl.max=100,
                                                    (goby.field).dccl.max_repeat=4];
-  repeated sfixed64 sfixed64_default_repeat = 112 [(goby.field).dccl.min=-50,
+  repeated sfixed64 sfixed64_default_repeat = 112 [(goby.field).dccl.min=-500,
                                                    (goby.field).dccl.max=100,
                                                    (goby.field).dccl.max_repeat=4];
-=======
-  repeated int32 int32_default_repeat = 103 [(dccl.min)=0,
-                                             (dccl.max)=100,
-                                             (dccl.max_repeat)=4];
-  repeated int64 int64_default_repeat = 104 [(dccl.min)=-100,
-                                             (dccl.max)=100,
-                                             (dccl.max_repeat)=4];
-  repeated uint32 uint32_default_repeat = 105 [(dccl.min)=0,
-                                               (dccl.max)=100,
-                                               (dccl.max_repeat)=4,
-                                               (dccl.in_head)=true];
-  repeated uint64 uint64_default_repeat = 106 [(dccl.min)=0,
-                                               (dccl.max)=100,
-                                               (dccl.max_repeat)=4];
-  repeated sint32 sint32_default_repeat = 107 [(dccl.min)=-60,
-                                               (dccl.max)=100,
-                                               (dccl.max_repeat)=4];
-  repeated sint64 sint64_default_repeat = 108 [(dccl.min)=-600,
-                                               (dccl.max)=100,
-                                               (dccl.max_repeat)=4];
-  repeated fixed32 fixed32_default_repeat = 109 [(dccl.min)=0,
-                                                 (dccl.max)=100,
-                                                 (dccl.max_repeat)=4];
-  repeated fixed64 fixed64_default_repeat = 110 [(dccl.min)=0,
-                                                 (dccl.max)=100,
-                                                 (dccl.max_repeat)=4];
-  repeated sfixed32 sfixed32_default_repeat = 111 [(dccl.min)=0,
-                                                   (dccl.max)=100,
-                                                   (dccl.max_repeat)=4];
-  repeated sfixed64 sfixed64_default_repeat = 112 [(dccl.min)=-500,
-                                                   (dccl.max)=100,
-                                                   (dccl.max_repeat)=4];
->>>>>>> 3423e04c
   
   repeated bool bool_default_repeat = 113 [(goby.field).dccl.max_repeat=4];
 
