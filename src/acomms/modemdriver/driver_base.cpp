// Copyright 2009-2014 Toby Schneider (https://launchpad.net/~tes)
//                     GobySoft, LLC (2013-)
//                     Massachusetts Institute of Technology (2007-2014)
//                     Goby Developers Team (https://launchpad.net/~goby-dev)
// 
//
// This file is part of the Goby Underwater Autonomy Project Libraries
// ("The Goby Libraries").
//
// The Goby Libraries are free software: you can redistribute them and/or modify
// them under the terms of the GNU Lesser General Public License as published by
// the Free Software Foundation, either version 2.1 of the License, or
// (at your option) any later version.
//
// The Goby Libraries are distributed in the hope that they will be useful,
// but WITHOUT ANY WARRANTY; without even the implied warranty of
// MERCHANTABILITY or FITNESS FOR A PARTICULAR PURPOSE.  See the
// GNU Lesser General Public License for more details.
//
// You should have received a copy of the GNU Lesser General Public License
// along with Goby.  If not, see <http://www.gnu.org/licenses/>.



#include <boost/thread/mutex.hpp>
#include <boost/format.hpp>

#include "goby/acomms/connect.h"
#include "goby/common/logger.h"

#include "driver_base.h"
#include "driver_exception.h"

using namespace goby::common::logger;
using namespace goby::common::logger_lock;


int goby::acomms::ModemDriverBase::count_ = 0;



goby::acomms::ModemDriverBase::ModemDriverBase() :
    raw_fs_connections_made_(false)
{
    ++count_;

    glog_out_group_ = "goby::acomms::modemdriver::out::" + goby::util::as<std::string>(count_);
    glog_in_group_ = "goby::acomms::modemdriver::in::" + goby::util::as<std::string>(count_);
    
    goby::glog.add_group(glog_out_group_, common::Colors::lt_magenta);
    goby::glog.add_group(glog_in_group_, common::Colors::lt_blue);

}

goby::acomms::ModemDriverBase::~ModemDriverBase()
{
    modem_close();
}

void goby::acomms::ModemDriverBase::modem_write(const std::string& out)
{
<<<<<<< HEAD
    if(!modem_->active())
    {
        goby::glog.is(DEBUG1) && goby::glog << group(glog_out_group_) << warn << "modem is closed! (check physical connection)" << std::endl;
    }
    else
    {
=======
    if(modem_->active())
>>>>>>> 1274ba58
        modem_->write(out);
    else
        throw(ModemDriverException("Modem physical connection failed.", protobuf::ModemDriverStatus::CONNECTION_TO_MODEM_FAILED));
}

bool goby::acomms::ModemDriverBase::modem_read(std::string* in)
{
<<<<<<< HEAD
    if(!modem_->active())
    {
        goby::glog.is(DEBUG1) && goby::glog << group(glog_in_group_) << warn << "modem is closed! (check physical connection)" << std::endl;
        return false;
    }
    else
    {
=======
    if(modem_->active())
>>>>>>> 1274ba58
        return modem_->readline(in);
    else
        throw(ModemDriverException("Modem physical connection failed.", protobuf::ModemDriverStatus::CONNECTION_TO_MODEM_FAILED));
}

void goby::acomms::ModemDriverBase::modem_close()
{
    modem_.reset();
}



void goby::acomms::ModemDriverBase::modem_start(const protobuf::DriverConfig& cfg)
{        
    if(!cfg.has_modem_id())
        throw(ModemDriverException("missing modem_id in configuration", protobuf::ModemDriverStatus::INVALID_CONFIGURATION));
    
    switch(cfg.connection_type())
    {
        case protobuf::DriverConfig::CONNECTION_SERIAL:
            goby::glog.is(DEBUG1) && goby::glog << group(glog_out_group_) << "opening serial port " << cfg.serial_port() << " @ " << cfg.serial_baud() << std::endl;

            if(!cfg.has_serial_port())
                throw(ModemDriverException("missing serial port in configuration",protobuf::ModemDriverStatus::INVALID_CONFIGURATION));
            if(!cfg.has_serial_baud())
                throw(ModemDriverException("missing serial baud in configuration",protobuf::ModemDriverStatus::INVALID_CONFIGURATION));
            
            modem_.reset(new util::SerialClient(cfg.serial_port(), cfg.serial_baud(), cfg.line_delimiter()));
            break;
            
        case protobuf::DriverConfig::CONNECTION_TCP_AS_CLIENT:
            goby::glog.is(DEBUG1) && goby::glog << group(glog_out_group_) << "opening tcp client: " << cfg.tcp_server() << ":" << cfg.tcp_port() << std::endl;
            if(!cfg.has_tcp_server())
                throw(ModemDriverException("missing tcp server address in configuration",protobuf::ModemDriverStatus::INVALID_CONFIGURATION));
            if(!cfg.has_tcp_port())
                throw(ModemDriverException("missing tcp port in configuration",protobuf::ModemDriverStatus::INVALID_CONFIGURATION));

            modem_.reset(new util::TCPClient(cfg.tcp_server(), cfg.tcp_port(), cfg.line_delimiter(), cfg.reconnect_interval()));
            break;
            
        case protobuf::DriverConfig::CONNECTION_TCP_AS_SERVER:
            goby::glog.is(DEBUG1) && goby::glog << group(glog_out_group_) << "opening tcp server on port" << cfg.tcp_port() << std::endl;

            if(!cfg.has_tcp_port())
                throw(ModemDriverException("missing tcp port in configuration",protobuf::ModemDriverStatus::INVALID_CONFIGURATION));

            modem_.reset(new util::TCPServer(cfg.tcp_port(), cfg.line_delimiter()));
    }    


    if(cfg.has_raw_log())
    {
        using namespace boost::posix_time;
        boost::format file_format(cfg.raw_log());
        file_format.exceptions( boost::io::all_error_bits ^ ( boost::io::too_many_args_bit | boost::io::too_few_args_bit)); 
        
        std::string file_name = (file_format % to_iso_string(second_clock::universal_time())).str();

<<<<<<< HEAD
        glog.is(DEBUG1) && glog << group(glog_out_group_) << "logging NMEA-0183 output to file: " << file_name << std::endl;
=======
        glog.is(DEBUG1, lock) && glog << group(glog_out_group_) << "logging raw output to file: " << file_name << std::endl << unlock;
>>>>>>> 1274ba58

        raw_fs_.reset(new std::ofstream(file_name.c_str()));

        
        if(raw_fs_->is_open())
        {
            if(!raw_fs_connections_made_)
            {
                connect(&signal_raw_incoming, boost::bind(&ModemDriverBase::write_raw, this, _1, true));
                connect(&signal_raw_outgoing, boost::bind(&ModemDriverBase::write_raw, this, _1, false));
                raw_fs_connections_made_ = true;
            }
            
        }
        else
        {
            glog.is(DEBUG1) && glog << group(glog_out_group_) << warn << "Failed to open log file" << std::endl;
            raw_fs_.reset();
        }
    }


    
    modem_->start();

    // give it this much startup time
    const int max_startup_ms = 10000;
    int startup_elapsed_ms = 0;
    while(!modem_->active())
    {
        usleep(100000); // 100 ms
        startup_elapsed_ms += 100;
        if(startup_elapsed_ms >= max_startup_ms)
            throw(ModemDriverException("Modem physical connection failed to startup.",protobuf::ModemDriverStatus::STARTUP_FAILED));
    }
}

void goby::acomms::ModemDriverBase::write_raw(const protobuf::ModemRaw& msg, bool rx)
{
    if(rx) *raw_fs_ << "[rx] ";
    else   *raw_fs_ << "[tx] ";
    *raw_fs_ << msg.raw() << std::endl;
}<|MERGE_RESOLUTION|>--- conflicted
+++ resolved
@@ -59,16 +59,7 @@
 
 void goby::acomms::ModemDriverBase::modem_write(const std::string& out)
 {
-<<<<<<< HEAD
-    if(!modem_->active())
-    {
-        goby::glog.is(DEBUG1) && goby::glog << group(glog_out_group_) << warn << "modem is closed! (check physical connection)" << std::endl;
-    }
-    else
-    {
-=======
     if(modem_->active())
->>>>>>> 1274ba58
         modem_->write(out);
     else
         throw(ModemDriverException("Modem physical connection failed.", protobuf::ModemDriverStatus::CONNECTION_TO_MODEM_FAILED));
@@ -76,17 +67,7 @@
 
 bool goby::acomms::ModemDriverBase::modem_read(std::string* in)
 {
-<<<<<<< HEAD
-    if(!modem_->active())
-    {
-        goby::glog.is(DEBUG1) && goby::glog << group(glog_in_group_) << warn << "modem is closed! (check physical connection)" << std::endl;
-        return false;
-    }
-    else
-    {
-=======
     if(modem_->active())
->>>>>>> 1274ba58
         return modem_->readline(in);
     else
         throw(ModemDriverException("Modem physical connection failed.", protobuf::ModemDriverStatus::CONNECTION_TO_MODEM_FAILED));
@@ -145,11 +126,7 @@
         
         std::string file_name = (file_format % to_iso_string(second_clock::universal_time())).str();
 
-<<<<<<< HEAD
-        glog.is(DEBUG1) && glog << group(glog_out_group_) << "logging NMEA-0183 output to file: " << file_name << std::endl;
-=======
-        glog.is(DEBUG1, lock) && glog << group(glog_out_group_) << "logging raw output to file: " << file_name << std::endl << unlock;
->>>>>>> 1274ba58
+        glog.is(DEBUG1) && glog << group(glog_out_group_) << "logging raw output to file: " << file_name << std::endl;
 
         raw_fs_.reset(new std::ofstream(file_name.c_str()));
 
