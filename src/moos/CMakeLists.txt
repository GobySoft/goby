goby_find_required_package(MOOS)
goby_find_required_package(Xerces)

include_directories(${MOOS_INCLUDE_DIRS})

file(GLOB PROTOS protobuf/*.proto)
protobuf_generate_cpp(PROTO_SRCS PROTO_HDRS ${PROTOS})

file(GLOB SRC *.cpp transitional/*.cpp)
add_library(goby_moos  ${SRC} ${PROTO_SRCS} ${PROTO_HDRS})

<<<<<<< HEAD
target_link_libraries(goby_moos
  goby_dbo 
  goby_core
  goby_util
  goby_common 
  ${MOOS_LIBRARIES} ${Boost_LIBRARIES} ${PROTOBUF_LIBRARY})
=======
target_link_libraries(goby_moos goby_util goby_common  goby_acomms xerces-c ${MOOS_LIBRARIES} ${Boost_LIBRARIES} ${PROTOBUF_LIBRARY})
>>>>>>> 2cf421bb

set_target_properties(goby_moos PROPERTIES VERSION "${GOBY_VERSION}" SOVERSION "${GOBY_SOVERSION}")<|MERGE_RESOLUTION|>--- conflicted
+++ resolved
@@ -9,15 +9,12 @@
 file(GLOB SRC *.cpp transitional/*.cpp)
 add_library(goby_moos  ${SRC} ${PROTO_SRCS} ${PROTO_HDRS})
 
-<<<<<<< HEAD
 target_link_libraries(goby_moos
-  goby_dbo 
-  goby_core
+  goby_pb
   goby_util
   goby_common 
+  goby_acomms
+  xerces-c
   ${MOOS_LIBRARIES} ${Boost_LIBRARIES} ${PROTOBUF_LIBRARY})
-=======
-target_link_libraries(goby_moos goby_util goby_common  goby_acomms xerces-c ${MOOS_LIBRARIES} ${Boost_LIBRARIES} ${PROTOBUF_LIBRARY})
->>>>>>> 2cf421bb
 
 set_target_properties(goby_moos PROPERTIES VERSION "${GOBY_VERSION}" SOVERSION "${GOBY_SOVERSION}")