// copyright 2011 t. schneider tes@mit.edu
// 
// this file is part of goby-acomms, a collection of libraries for acoustic underwater networking
//
// This program is free software: you can redistribute it and/or modify
// it under the terms of the GNU General Public License as published by
// the Free Software Foundation, either version 3 of the License, or
// (at your option) any later version.
//
// This software is distributed in the hope that it will be useful,
// but WITHOUT ANY WARRANTY; without even the implied warranty of
// MERCHANTABILITY or FITNESS FOR A PARTICULAR PURPOSE.  See the
// GNU General Public License for more details.
//
// You should have received a copy of the GNU General Public License
// along with this software.  If not, see <http://www.gnu.org/licenses/>.

#ifndef MOOSPROTOBUFHELPERS20110216H
#define MOOSPROTOBUFHELPERS20110216H

#include <boost/format.hpp>

#include <google/protobuf/io/printer.h>
#include <google/protobuf/io/tokenizer.h>

#include "goby/util/logger/flex_ostream.h"
#include "goby/util/as.h"
<<<<<<< HEAD
#include "moos_string.h"
=======
#include "goby/util/binary.h"
#include "goby/moos/moos_string.h"

#include "goby/moos/transitional/message_algorithms.h"
#include "goby/moos/transitional/message_val.h"
>>>>>>> 112a9872

#include "goby/moos/protobuf/translator.pb.h"

namespace goby
{
    namespace moos
    {
        inline std::map<int, std::string> run_serialize_algorithms(const google::protobuf::Message& in, const google::protobuf::RepeatedPtrField<protobuf::TranslatorEntry::PublishSerializer::Algorithm>& algorithms)
        {
            const google::protobuf::Descriptor* desc = in.GetDescriptor();
            
            // run algorithms
            typedef google::protobuf::RepeatedPtrField<protobuf::TranslatorEntry::PublishSerializer::Algorithm>::const_iterator const_iterator;

            std::map<int, std::string> modified_values;
                
            for(const_iterator it = algorithms.begin(), n = algorithms.end();
                it != n; ++it)
            {
                const google::protobuf::FieldDescriptor* primary_field_desc =
                    desc->FindFieldByNumber(it->primary_field());

                if(!primary_field_desc || primary_field_desc->is_repeated())
                    continue;
                
                std::string primary_val;
                
                if(!modified_values.count(it->output_virtual_field()))
                {    
                    google::protobuf::TextFormat::PrintFieldValueToString(in, primary_field_desc, -1, &primary_val);
                    boost::trim_if(primary_val, boost::is_any_of("\""));
                }
                else
                {
                    primary_val = modified_values[it->output_virtual_field()];
                }
                    
                goby::transitional::DCCLMessageVal val(primary_val);
                std::vector<goby::transitional::DCCLMessageVal> ref;
                for(int i = 0, m = it->reference_field_size(); i<m; ++i)
                {
                    const google::protobuf::FieldDescriptor* field_desc =
                        desc->FindFieldByNumber(it->reference_field(i));

                    if(field_desc && !field_desc->is_repeated())
                    {
                        std::string ref_value;
                        google::protobuf::TextFormat::PrintFieldValueToString(in, field_desc, -1, &ref_value);    
                        ref.push_back(ref_value);
                    }
                    else
                    {
                        throw(std::runtime_error("Reference field given is invalid or repeated (must be optional or required): " + goby::util::as<std::string>(it->reference_field(i))));
                    }
                        
                }
                        
                transitional::DCCLAlgorithmPerformer::getInstance()->
                    run_algorithm(it->name(), val, ref);
                        
                val = std::string(val);
                modified_values[it->output_virtual_field()] = std::string(val);
            }

            return modified_values;
        }
        
        inline std::string strip_name_from_enum(const std::string& enum_value, const std::string& field_name)
        {
            return boost::ierase_first_copy(enum_value, field_name + "_");
        }
        
        inline std::string add_name_to_enum(const std::string& enum_value, const std::string& field_name)
        {
            return boost::to_upper_copy(field_name) + "_" + enum_value;
        }
        

        template<goby::moos::protobuf::TranslatorEntry::ParserSerializerTechnique technique>
            class MOOSTranslation
        {};
        

        template<>
            class MOOSTranslation <protobuf::TranslatorEntry::TECHNIQUE_PROTOBUF_TEXT_FORMAT>
        {
          public:
            static void serialize(std::string* out, const google::protobuf::Message& in)
            {
                google::protobuf::TextFormat::Printer printer;
                printer.SetSingleLineMode(true);
                printer.PrintToString(in, out);
            }
            
            static void parse(const std::string& in, google::protobuf::Message* out)
            {
                google::protobuf::TextFormat::Parser parser;
                FlexOStreamErrorCollector error_collector(in);
                parser.RecordErrorsTo(&error_collector);
                parser.ParseFromString(in, out);
            }
        };
        

        template<>
            class MOOSTranslation <protobuf::TranslatorEntry::TECHNIQUE_PROTOBUF_NATIVE_ENCODED>
        {
          public:
            static void serialize(std::string* out, const google::protobuf::Message& in)
            {
                in.SerializeToString(out);
            }
            
            static void parse(const std::string& in, google::protobuf::Message* out)
            {
                out->ParseFromString(in);
            }
        };

        template<>
            class MOOSTranslation <protobuf::TranslatorEntry::TECHNIQUE_COMMA_SEPARATED_KEY_EQUALS_VALUE_PAIRS>
        {
          public:
            static void serialize(std::string* out, const google::protobuf::Message& in,
                                  const google::protobuf::RepeatedPtrField<protobuf::TranslatorEntry::PublishSerializer::Algorithm>& algorithms,
                                  bool use_short_enum = false)
            {
                std::stringstream out_ss;

                
                const google::protobuf::Descriptor* desc = in.GetDescriptor();
                const google::protobuf::Reflection* refl = in.GetReflection();
                
                for(int i = 0, n = desc->field_count(); i < n; ++i)
                {
                    const google::protobuf::FieldDescriptor* field_desc = desc->field(i);

                    // leave out unspecified or empty fields
                    if((!field_desc->is_repeated() && !refl->HasField(in, field_desc))
                       || (field_desc->is_repeated() && !refl->FieldSize(in, field_desc)))
                        continue;

                    if(i) out_ss << ",";
                    
                    const std::string& field_name = field_desc->name();

                    switch(field_desc->cpp_type())
                    {
                        default:
                            out_ss << to_moos_comma_equals_string_field(in, field_desc, true, use_short_enum);
                            break;

                        case google::protobuf::FieldDescriptor::CPPTYPE_MESSAGE:
                            if(field_desc->is_repeated())
                            {
                                for(int k = 0, o = field_desc->message_type()->field_count(); k < o; ++ k)
                                {
                                    if(k) out_ss << ",";
                                    out_ss << field_name << "_" << field_desc->message_type()->field(k)->name() << "={";
                                    for(int j = 0, m = refl->FieldSize(in, field_desc); j < m; ++j)
                                    {
                                        if(j) out_ss << ",";
                                        const google::protobuf::Message& embedded_msg = refl->GetRepeatedMessage(in, field_desc, j);
                                        out_ss << to_moos_comma_equals_string_field(embedded_msg, embedded_msg.GetDescriptor()->field(k), false, use_short_enum);
                                    }
                                    out_ss << "}";
                                }
                            }
                
                            else
                            {
                                for(int k = 0, o = field_desc->message_type()->field_count(); k < o; ++ k)
                                {
                                    if(k) out_ss << ",";
                                    out_ss << field_name << "_" << field_desc->message_type()->field(k)->name() << "=";
                                    const google::protobuf::Message& embedded_msg = refl->GetMessage(in, field_desc);
                                    out_ss << to_moos_comma_equals_string_field(embedded_msg, embedded_msg.GetDescriptor()->field(k), false, use_short_enum);
                                }
                            }
                
                            break;
                    }
                }    

                std::map<int, std::string> additional_values = run_serialize_algorithms(in, algorithms);
                for(std::map<int, std::string>::const_iterator it = additional_values.begin(),
                        n = additional_values.end(); it != n; ++it)
                {
                    out_ss << ",";

                    std::string key;

                    typedef google::protobuf::RepeatedPtrField<protobuf::TranslatorEntry::PublishSerializer::Algorithm>::const_iterator const_iterator;

                    int primary_field;
                    for(const_iterator alg_it = algorithms.begin(), alg_n = algorithms.end();
                        alg_it != alg_n; ++alg_it)
                    {
                        if(alg_it->output_virtual_field() == it->first)
                        {
                            if(!key.empty())
                                key += "+";
                            
                            key += alg_it->name();
                            primary_field = alg_it->primary_field();
                        }
                    }
                    key += "(" + desc->FindFieldByNumber(primary_field)->name() + ")";
                    
                    out_ss << key << "=" << it->second;
                }
                

                *out = out_ss.str();

            }
            
            static void parse(const std::string& in, google::protobuf::Message* out,
                              const google::protobuf::RepeatedPtrField<protobuf::TranslatorEntry::CreateParser::Algorithm>& algorithms,
                              bool use_short_enum = false)
            {
                const google::protobuf::Descriptor* desc = out->GetDescriptor();
                const google::protobuf::Reflection* refl = out->GetReflection();
                
                
                for(int i = 0, n = desc->field_count(); i < n; ++i)
                {
                    const google::protobuf::FieldDescriptor* field_desc = desc->field(i);

                    switch(field_desc->cpp_type())
                    {
                        default:
                        {
                            std::string val;

                            if(goby::moos::val_from_string(val, in, field_desc->name()))
                            {
                                // run algorithms
                                typedef google::protobuf::RepeatedPtrField<protobuf::TranslatorEntry::CreateParser::Algorithm>::const_iterator const_iterator;
                            
                                for(const_iterator it = algorithms.begin(), n = algorithms.end();
                                    it != n; ++it)
                                {
                                    goby::transitional::DCCLMessageVal extract_val(val);
                                
                                    if(it->primary_field() == field_desc->number())
                                        transitional::DCCLAlgorithmPerformer::getInstance()->
                                            run_algorithm(it->name(),
                                                          extract_val,
                                                          std::vector<goby::transitional::DCCLMessageVal>());
                                
                                    val = std::string(extract_val);
                                }
                                
                                std::vector<std::string> vals;
                                boost::split(vals, val, boost::is_any_of(","));
                                from_moos_comma_equals_string_field(out, field_desc, vals, 0, use_short_enum);
                            }
                        }
                        break;

                        case google::protobuf::FieldDescriptor::CPPTYPE_MESSAGE:
                            if(field_desc->is_repeated())
                            {
                                for(int k = 0, o = field_desc->message_type()->field_count(); k < o; ++k)
                                {
                                    std::string val;
                                    if(goby::moos::val_from_string(val, in, field_desc->name() + "_" + field_desc->message_type()->field(k)->name()))
                                    {
                                        std::vector<std::string> vals;
                                        boost::split(vals, val, boost::is_any_of(","));
                            
                                        for(int j = 0, m = vals.size(); j < m; ++j)
                                        {

                                            google::protobuf::Message* embedded_msg =
                                                (refl->FieldSize(*out, field_desc) < j+1) ?
                                                refl->AddMessage(out, field_desc) :
                                                refl->MutableRepeatedMessage(out, field_desc, j);     
                                            from_moos_comma_equals_string_field(embedded_msg, embedded_msg->GetDescriptor()->field(k), vals, j, use_short_enum);
                                        }
                                    }
                                }   
                            }
                            else
                            {
                                for(int k = 0, o = field_desc->message_type()->field_count(); k < o; ++ k)
                                {
                                    std::string val;
                                    if(goby::moos::val_from_string(val, in, field_desc->name() + "_" + field_desc->message_type()->field(k)->name()))
                                    {
                                        std::vector<std::string> vals;
                                        boost::split(vals, val, boost::is_any_of(","));

                                        google::protobuf::Message* embedded_msg = refl->MutableMessage(out, field_desc);     
                                        from_moos_comma_equals_string_field(embedded_msg, embedded_msg->GetDescriptor()->field(k), vals, 0, use_short_enum);
                                    }
                                }
                            }
                            break;
                    }
                }    
            }

          private:
            static std::string to_moos_comma_equals_string_field(const google::protobuf::Message& proto_msg, const google::protobuf::FieldDescriptor* field_desc, bool write_key = true,
                                                                 bool use_short_enum = false)
            {
                const google::protobuf::Reflection* refl = proto_msg.GetReflection();

                std::stringstream out;
                const std::string& field_name = field_desc->name();
        
                if(field_desc->is_repeated())
                {
                    if(write_key)
                        out << field_name << "={";

                    for(int j = 0, m = refl->FieldSize(proto_msg, field_desc); j < m; ++j)
                    {
                        if(j) out << ",";
            
                        switch(field_desc->cpp_type())
                        {
                            case google::protobuf::FieldDescriptor::CPPTYPE_MESSAGE:
                                out << goby::util::hex_encode(refl->GetRepeatedMessage(proto_msg, field_desc, j).SerializeAsString());
                                break;    
                                
                            case google::protobuf::FieldDescriptor::CPPTYPE_INT32:
                                out << refl->GetRepeatedInt32(proto_msg, field_desc, j);
                                break;
                            
                            case google::protobuf::FieldDescriptor::CPPTYPE_INT64:
                                out << refl->GetRepeatedInt64(proto_msg, field_desc, j);
                                break;
                            
                            case google::protobuf::FieldDescriptor::CPPTYPE_UINT32:
                                out << refl->GetRepeatedUInt32(proto_msg, field_desc, j);
                                break;
                            
                            case google::protobuf::FieldDescriptor::CPPTYPE_UINT64:
                                out << refl->GetRepeatedUInt64(proto_msg, field_desc, j);
                                break;
                            
                            case google::protobuf::FieldDescriptor::CPPTYPE_BOOL:
                                out << std::boolalpha << refl->GetRepeatedBool(proto_msg, field_desc, j);
                                break;
                            
                            case google::protobuf::FieldDescriptor::CPPTYPE_STRING:
                                if(field_desc->type() ==  google::protobuf::FieldDescriptor::TYPE_STRING)
                                    out << refl->GetRepeatedString(proto_msg, field_desc, j);
                                else if(field_desc->type() ==  google::protobuf::FieldDescriptor::TYPE_BYTES)
                                    out << goby::util::hex_encode(refl->GetRepeatedString(proto_msg, field_desc, j));    
                                break;                    
                            
                            case google::protobuf::FieldDescriptor::CPPTYPE_FLOAT:
                                out << refl->GetRepeatedFloat(proto_msg, field_desc, j);
                                break;
                            
                            case google::protobuf::FieldDescriptor::CPPTYPE_DOUBLE:
                                out << std::setprecision(15) << refl->GetRepeatedDouble(proto_msg, field_desc, j);
                                break;
                            
                            case google::protobuf::FieldDescriptor::CPPTYPE_ENUM:
                                out << ((use_short_enum) ?
                                        strip_name_from_enum(refl->GetRepeatedEnum(proto_msg, field_desc, j)->name(), field_name) :
                                        refl->GetRepeatedEnum(proto_msg, field_desc, j)->name());
                                
                                break;
                            
                        }
                
                    }
                    if(write_key)
                        out << "}";
                }
                else
                {
                    if(write_key)
                        out << field_name << "=";
                    switch(field_desc->cpp_type())
                    {
                        case google::protobuf::FieldDescriptor::CPPTYPE_MESSAGE:
                            out << goby::util::hex_encode(refl->GetMessage(proto_msg, field_desc).SerializeAsString());
                            break;
                        
                        case google::protobuf::FieldDescriptor::CPPTYPE_INT32:
                            out << refl->GetInt32(proto_msg, field_desc);
                            break;
                        
                        case google::protobuf::FieldDescriptor::CPPTYPE_INT64:
                            out << refl->GetInt64(proto_msg, field_desc);                        
                            break;

                        case google::protobuf::FieldDescriptor::CPPTYPE_UINT32:
                            out << refl->GetUInt32(proto_msg, field_desc);
                            break;

                        case google::protobuf::FieldDescriptor::CPPTYPE_UINT64:
                            out << refl->GetUInt64(proto_msg, field_desc);
                            break;
                        
                        case google::protobuf::FieldDescriptor::CPPTYPE_BOOL:
                            out << std::boolalpha << refl->GetBool(proto_msg, field_desc);
                            break;
                    
                        case google::protobuf::FieldDescriptor::CPPTYPE_STRING:
                            if(field_desc->type() ==  google::protobuf::FieldDescriptor::TYPE_STRING)
                                out << refl->GetString(proto_msg, field_desc);
                            else if(field_desc->type() ==  google::protobuf::FieldDescriptor::TYPE_BYTES)
                                out << goby::util::hex_encode(refl->GetString(proto_msg, field_desc));
                            break;                    
                
                        case google::protobuf::FieldDescriptor::CPPTYPE_FLOAT:
                            out << refl->GetFloat(proto_msg, field_desc);
                            break;
                
                        case google::protobuf::FieldDescriptor::CPPTYPE_DOUBLE:
                            out << std::setprecision(15) << refl->GetDouble(proto_msg, field_desc);
                            break;
                
                        case google::protobuf::FieldDescriptor::CPPTYPE_ENUM:
                            out << ((use_short_enum) ?
                                    strip_name_from_enum(refl->GetEnum(proto_msg, field_desc)->name(), field_name) :
                                    refl->GetEnum(proto_msg, field_desc)->name());
                            break;
                    }
                }
                return out.str();
            }
            static void from_moos_comma_equals_string_field(google::protobuf::Message* proto_msg, const google::protobuf::FieldDescriptor* field_desc, const std::vector<std::string>& values, int value_key = 0, bool use_short_enum =false)
            {
                if(values.size() == 0)
                    return;
                
    
                const google::protobuf::Reflection* refl = proto_msg->GetReflection();
                if(field_desc->is_repeated())
                {
                    for(int j = 0, m = values.size(); j < m; ++j)
                    {
                        const std::string& v = values[j];

                        switch(field_desc->cpp_type())
                        {
                            case google::protobuf::FieldDescriptor::CPPTYPE_MESSAGE:
                                refl->AddMessage(proto_msg, field_desc)->ParseFromString(goby::util::hex_decode(v));
                                break;    
                        
                            case google::protobuf::FieldDescriptor::CPPTYPE_INT32:
                                refl->AddInt32(proto_msg, field_desc, goby::util::as<google::protobuf::int32>(v));
                                break;
                            
                            case google::protobuf::FieldDescriptor::CPPTYPE_INT64:
                                refl->AddInt64(proto_msg, field_desc, goby::util::as<google::protobuf::int64>(v));
                                break;
                            
                            case google::protobuf::FieldDescriptor::CPPTYPE_UINT32:
                                refl->AddUInt32(proto_msg, field_desc, goby::util::as<google::protobuf::uint32>(v));
                                break;
                            
                            case google::protobuf::FieldDescriptor::CPPTYPE_UINT64:
                                refl->AddUInt64(proto_msg, field_desc, goby::util::as<google::protobuf::uint64>(v));
                                break;
                            
                            case google::protobuf::FieldDescriptor::CPPTYPE_BOOL:
                                refl->AddBool(proto_msg, field_desc, goby::util::as<bool>(v));
                                break;
                            
                            case google::protobuf::FieldDescriptor::CPPTYPE_STRING:
                                if(field_desc->type() ==  google::protobuf::FieldDescriptor::TYPE_STRING)
                                    refl->AddString(proto_msg, field_desc, v);
                                else if(field_desc->type() ==  google::protobuf::FieldDescriptor::TYPE_BYTES)
                                    refl->AddString(proto_msg, field_desc, goby::util::hex_decode(v));
                                break;                    
                            
                            case google::protobuf::FieldDescriptor::CPPTYPE_FLOAT:
                                refl->AddFloat(proto_msg, field_desc, goby::util::as<float>(v));
                                break;
                            
                            case google::protobuf::FieldDescriptor::CPPTYPE_DOUBLE:
                                refl->AddDouble(proto_msg, field_desc, goby::util::as<double>(v));
                                break;
                            
                            case google::protobuf::FieldDescriptor::CPPTYPE_ENUM:
                            {
                                std::string enum_value = ((use_short_enum) ? add_name_to_enum(v, field_desc->name()) : v);
                                
                                const google::protobuf::EnumValueDescriptor* enum_desc =
                                    field_desc->enum_type()->FindValueByName(enum_value);
                                if(enum_desc)
                                    refl->AddEnum(proto_msg, field_desc, enum_desc);
                            }
                            break;
                
                        }                
                    }
                }
                else
                {
                    const std::string& v = values[value_key];
                    switch(field_desc->cpp_type())
                    {
                        case google::protobuf::FieldDescriptor::CPPTYPE_MESSAGE:
                            refl->MutableMessage(proto_msg, field_desc)->ParseFromString(goby::util::hex_decode(v));
                            break;
                        
                        case google::protobuf::FieldDescriptor::CPPTYPE_INT32:
                            refl->SetInt32(proto_msg, field_desc, goby::util::as<google::protobuf::int32>(v));
                            break;
                        
                        case google::protobuf::FieldDescriptor::CPPTYPE_INT64:
                            refl->SetInt64(proto_msg, field_desc, goby::util::as<google::protobuf::int64>(v));                        
                            break;

                        case google::protobuf::FieldDescriptor::CPPTYPE_UINT32:
                            refl->SetUInt32(proto_msg, field_desc, goby::util::as<google::protobuf::uint32>(v));
                            break;

                        case google::protobuf::FieldDescriptor::CPPTYPE_UINT64:
                            refl->SetUInt64(proto_msg, field_desc, goby::util::as<google::protobuf::uint64>(v));
                            break;
                        
                        case google::protobuf::FieldDescriptor::CPPTYPE_BOOL:
                            refl->SetBool(proto_msg, field_desc, goby::util::as<bool>(v));
                            break;
                    
                        case google::protobuf::FieldDescriptor::CPPTYPE_STRING:
                            if(field_desc->type() ==  google::protobuf::FieldDescriptor::TYPE_STRING)
                                refl->SetString(proto_msg, field_desc, v);
                            else if(field_desc->type() ==  google::protobuf::FieldDescriptor::TYPE_BYTES)
                                refl->SetString(proto_msg, field_desc, goby::util::hex_decode(v));
                            break;                    
                
                        case google::protobuf::FieldDescriptor::CPPTYPE_FLOAT:
                            refl->SetFloat(proto_msg, field_desc, goby::util::as<float>(v));
                            break;
                
                        case google::protobuf::FieldDescriptor::CPPTYPE_DOUBLE:
                            refl->SetDouble(proto_msg, field_desc, goby::util::as<double>(v)); /*  */
                            break;
                
                        case google::protobuf::FieldDescriptor::CPPTYPE_ENUM:
                        {
                            std::string enum_value = ((use_short_enum) ? add_name_to_enum(v, field_desc->name()) : v);
                            
                            const google::protobuf::EnumValueDescriptor* enum_desc =
                                field_desc->enum_type()->FindValueByName(enum_value);
                            if(enum_desc)
                                refl->SetEnum(proto_msg, field_desc, enum_desc);
                        }
                        break;
                    }
                }
            }


        };

        template<>
            class MOOSTranslation <protobuf::TranslatorEntry::TECHNIQUE_FORMAT>
        {
          public:
            static void serialize(std::string* out, const google::protobuf::Message& in,
                                  const google::protobuf::RepeatedPtrField<protobuf::TranslatorEntry::PublishSerializer::Algorithm>& algorithms,
                                  const std::string& format,
                                  const std::string& repeated_delimiter,
                                  bool use_short_enum = false)
            {

                
                const google::protobuf::Descriptor* desc = in.GetDescriptor();
                const google::protobuf::Reflection* refl = in.GetReflection();


                
                int max_field_number = 1;
                for(int i = 1, n = desc->field_count(); i < n; ++i)
                {
                    const google::protobuf::FieldDescriptor* field_desc = desc->field(i);
                    if(field_desc->number() > max_field_number)
                        max_field_number = field_desc->number();
                }
                

                // run algorithms
                std::map<int, std::string> modified_values = run_serialize_algorithms(in, algorithms);

                for(std::map<int, std::string>::const_iterator it = modified_values.begin(),
                        n = modified_values.end(); it != n; ++it)
                {
                    if(it->first > max_field_number)
                        max_field_number = it->first;
                }

                
                boost::format out_format(format);
                out_format.exceptions( boost::io::all_error_bits ^ ( boost::io::too_many_args_bit | boost::io::too_few_args_bit )); 

                for(int i = 1; i <= max_field_number; ++i)
                {
                    const google::protobuf::FieldDescriptor* field_desc = desc->FindFieldByNumber(i);
                    std::map<int, std::string>::const_iterator mod_it = modified_values.find(i);
                    if(field_desc)
                    {                    
                        if(field_desc->is_repeated())
                        {
                            std::stringstream out_repeated;
                            for(int j = 0, m = refl->FieldSize(in, field_desc); j < m; ++j)
                            {                    
                                switch(field_desc->cpp_type())
                                {
                                    if(j) out_repeated << repeated_delimiter;
                                    case google::protobuf::FieldDescriptor::CPPTYPE_MESSAGE:
                                        out_repeated << goby::util::hex_encode(refl->GetRepeatedMessage(in, field_desc, j).SerializeAsString());
                                        break;    
                        
                                    case google::protobuf::FieldDescriptor::CPPTYPE_INT32:
                                        out_repeated << refl->GetRepeatedInt32(in, field_desc, j);
                                        break;
                            
                                    case google::protobuf::FieldDescriptor::CPPTYPE_INT64:
                                        out_repeated << refl->GetRepeatedInt64(in, field_desc, j);
                                        break;
                            
                                    case google::protobuf::FieldDescriptor::CPPTYPE_UINT32:
                                        out_repeated << refl->GetRepeatedUInt32(in, field_desc, j);
                                        break;
                            
                                    case google::protobuf::FieldDescriptor::CPPTYPE_UINT64:
                                        out_repeated << refl->GetRepeatedUInt64(in, field_desc, j);
                                        break;
                            
                                    case google::protobuf::FieldDescriptor::CPPTYPE_BOOL:
                                        out_repeated << std::boolalpha << refl->GetRepeatedBool(in, field_desc, j);
                                        break;
                            
                                    case google::protobuf::FieldDescriptor::CPPTYPE_STRING:
                                        if(field_desc->type() ==  google::protobuf::FieldDescriptor::TYPE_STRING)
                                            out_repeated << refl->GetRepeatedString(in, field_desc, j);
                                        else if(field_desc->type() ==  google::protobuf::FieldDescriptor::TYPE_BYTES)
                                            out_repeated << goby::util::hex_encode(refl->GetRepeatedString(in, field_desc, j));    
                                        break;                    
                            
                                    case google::protobuf::FieldDescriptor::CPPTYPE_FLOAT:
                                        out_repeated << refl->GetRepeatedFloat(in, field_desc, j);
                                        break;
                            
                                    case google::protobuf::FieldDescriptor::CPPTYPE_DOUBLE:
                                        out_repeated << std::setprecision(15) << refl->GetRepeatedDouble(in, field_desc, j);
                                        break;
                            
                                    case google::protobuf::FieldDescriptor::CPPTYPE_ENUM:
                                        out_repeated << ((use_short_enum) ?
                                                         strip_name_from_enum(refl->GetRepeatedEnum(in, field_desc, j)->name(), field_desc->name()) :
                                                         refl->GetRepeatedEnum(in, field_desc, j)->name());
                                        
                                        break;
                        
                                }
                            }
                            out_format % out_repeated.str();
                        }
                        else
                        {
                            switch(field_desc->cpp_type())
                            {
                                case google::protobuf::FieldDescriptor::CPPTYPE_MESSAGE:
                                    out_format % goby::util::hex_encode(refl->GetMessage(in, field_desc).SerializeAsString());
                                    break;
                        
                                case google::protobuf::FieldDescriptor::CPPTYPE_INT32:
                                    out_format % refl->GetInt32(in, field_desc);
                                    break;
                        
                                case google::protobuf::FieldDescriptor::CPPTYPE_INT64:
                                    out_format % refl->GetInt64(in, field_desc);                        
                                    break;

                                case google::protobuf::FieldDescriptor::CPPTYPE_UINT32:
                                    out_format % refl->GetUInt32(in, field_desc);
                                    break;

                                case google::protobuf::FieldDescriptor::CPPTYPE_UINT64:
                                    out_format % refl->GetUInt64(in, field_desc);
                                    break;
                        
                                case google::protobuf::FieldDescriptor::CPPTYPE_BOOL:
                                    out_format % refl->GetBool(in, field_desc);
                                    break;
                    
                                case google::protobuf::FieldDescriptor::CPPTYPE_STRING:
                                    if(field_desc->type() ==  google::protobuf::FieldDescriptor::TYPE_STRING)
                                        out_format % refl->GetString(in, field_desc);
                                    else if(field_desc->type() ==  google::protobuf::FieldDescriptor::TYPE_BYTES)
                                        out_format % goby::util::hex_encode(refl->GetString(in, field_desc));
                                    break;                    
                
                                case google::protobuf::FieldDescriptor::CPPTYPE_FLOAT:
                                    out_format % refl->GetFloat(in, field_desc);
                                    break;
                
                                case google::protobuf::FieldDescriptor::CPPTYPE_DOUBLE:
                                    out_format % refl->GetDouble(in, field_desc);
                                    break;
                
                                case google::protobuf::FieldDescriptor::CPPTYPE_ENUM:

                                    out_format % ((use_short_enum) ?
                                                  strip_name_from_enum(refl->GetEnum(in, field_desc)->name(), field_desc->name()) :
                                                  refl->GetEnum(in, field_desc)->name());
                                    break;
                            }
                        }
                    }
                    else if(mod_it != modified_values.end())
                    {
                        out_format % mod_it->second;
                    }
                    else
                    {
                        out_format % "unknown";
                    }
                }
                
                *out = out_format.str();
                
            }
            

            
            static void parse(const std::string& in, google::protobuf::Message* out,
                              const google::protobuf::RepeatedPtrField<protobuf::TranslatorEntry::CreateParser::Algorithm>& algorithms,
                              std::string format,
                              bool use_short_enum = false)
            {
                
                const google::protobuf::Descriptor* desc = out->GetDescriptor();
                const google::protobuf::Reflection* refl = out->GetReflection();
                boost::to_lower(format);
                std::string str = in;
                std::string lower_str = boost::to_lower_copy(in);
                
//    goby::glog.is(DEBUG1) && goby::glog << "Format: " << format << std::endl;
//   goby::glog.is(DEBUG1) && goby::glog << "String: " << str << std::endl;
//    goby::glog.is(DEBUG1) && goby::glog << "Lower String: " << lower_str << std::endl;
            
                std::string::const_iterator i = format.begin();

                while (i != format.end())
                {
                    if (*i == '%')
                    {
                        ++i; // now *i is the conversion specifier
                        std::string specifier;
                        while(*i != '%')
                            specifier += *i++;                    

                        ++i; // now *i is the next separator
                        std::string extract = str.substr(0, lower_str.find(*i));
                        
                        int field_index = boost::lexical_cast<int>(specifier);                        
                        
                        try
                        {
                            const google::protobuf::FieldDescriptor* field_desc = desc->FindFieldByNumber(field_index);
                            
                            if(!field_desc)
                                throw(std::runtime_error("Bad field: " + specifier + " not in message " + desc->full_name()));

                            // run algorithms
                            typedef google::protobuf::RepeatedPtrField<protobuf::TranslatorEntry::CreateParser::Algorithm>::const_iterator const_iterator;
                        
                            for(const_iterator it = algorithms.begin(), n = algorithms.end();
                                it != n; ++it)
                            {
                                goby::transitional::DCCLMessageVal extract_val(extract);
                                
                                if(it->primary_field() == field_index)
                                    transitional::DCCLAlgorithmPerformer::getInstance()->
                                        run_algorithm(it->name(),
                                                      extract_val,
                                                      std::vector<goby::transitional::DCCLMessageVal>());
                                
                                extract = std::string(extract_val);
                            }

                            
                            switch(field_desc->cpp_type())
                            {
                                case google::protobuf::FieldDescriptor::CPPTYPE_MESSAGE:
                                    field_desc->is_repeated()
                                        ? refl->AddMessage(out, field_desc)->ParseFromString(goby::util::hex_decode(extract))
                                        : refl->MutableMessage(out, field_desc)->ParseFromString(goby::util::hex_decode(extract));
                                    break;
                        
                                case google::protobuf::FieldDescriptor::CPPTYPE_INT32:
                                    field_desc->is_repeated()
                                        ? refl->AddInt32(out, field_desc, goby::util::as<google::protobuf::int32>(extract))
                                        : refl->SetInt32(out, field_desc, goby::util::as<google::protobuf::int32>(extract));
                                    break;
                        
                                case google::protobuf::FieldDescriptor::CPPTYPE_INT64:
                                    field_desc->is_repeated()
                                        ? refl->AddInt64(out, field_desc, goby::util::as<google::protobuf::int64>(extract))
                                        : refl->SetInt64(out, field_desc, goby::util::as<google::protobuf::int64>(extract));                        
                                    break;

                                case google::protobuf::FieldDescriptor::CPPTYPE_UINT32:
                                    field_desc->is_repeated()
                                        ? refl->AddUInt32(out, field_desc, goby::util::as<google::protobuf::uint32>(extract))
                                        : refl->SetUInt32(out, field_desc, goby::util::as<google::protobuf::uint32>(extract));
                                    break;

                                case google::protobuf::FieldDescriptor::CPPTYPE_UINT64:
                                    field_desc->is_repeated()
                                        ? refl->AddUInt64(out, field_desc, goby::util::as<google::protobuf::uint64>(extract))
                                        : refl->SetUInt64(out, field_desc, goby::util::as<google::protobuf::uint64>(extract));
                                    break;
                        
                                case google::protobuf::FieldDescriptor::CPPTYPE_BOOL:
                                    field_desc->is_repeated()                            
                                        ? refl->AddBool(out, field_desc, goby::util::as<bool>(extract))
                                        : refl->SetBool(out, field_desc, goby::util::as<bool>(extract));
                                    break;
                    
                                case google::protobuf::FieldDescriptor::CPPTYPE_STRING:
                                    field_desc->is_repeated()     
                                        ? refl->AddString(out, field_desc, extract)
                                        : refl->SetString(out, field_desc, extract);
                                    break;                    
                
                                case google::protobuf::FieldDescriptor::CPPTYPE_FLOAT:
                                    field_desc->is_repeated()     
                                        ? refl->AddFloat(out, field_desc, goby::util::as<float>(extract))
                                        : refl->SetFloat(out, field_desc, goby::util::as<float>(extract));
                                    break;
                
                                case google::protobuf::FieldDescriptor::CPPTYPE_DOUBLE:
                                    field_desc->is_repeated()
                                        ? refl->AddDouble(out, field_desc, goby::util::as<double>(extract))
                                        : refl->SetDouble(out, field_desc, goby::util::as<double>(extract));
                                    break;
                
                                case google::protobuf::FieldDescriptor::CPPTYPE_ENUM:
                                {
                                    std::string enum_value = ((use_short_enum) ? add_name_to_enum(extract, field_desc->name()) : extract);

                                    
                                    const google::protobuf::EnumValueDescriptor* enum_desc =
                                        refl->GetEnum(*out, field_desc)->type()->FindValueByName(enum_value);

                                    // try upper case
                                    if(!enum_desc)
                                        enum_desc = refl->GetEnum(*out, field_desc)->type()->FindValueByName(boost::to_upper_copy(enum_value));
                                    // try lower case
                                    if(!enum_desc)
                                        enum_desc = refl->GetEnum(*out, field_desc)->type()->FindValueByName(boost::to_lower_copy(enum_value));
                                    if(enum_desc)
                                    {
                                        field_desc->is_repeated()
                                            ? refl->AddEnum(out, field_desc, enum_desc)
                                            : refl->SetEnum(out, field_desc, enum_desc);
                                    }
                        
                                }
                                break;
                            }

                        }
                        catch(boost::bad_lexical_cast&)
                        {
                            throw(std::runtime_error("Bad specifier: " + specifier + ", must be an integer. For message: " +  desc->full_name()));
                        }

                        // goby::glog.is(DEBUG1) && goby::glog << "field: [" << field_index << "], extract: [" << extract << "]" << std::endl;
                    }
                    else
                    {
                        // if it's not a %, eat!
                        std::string::size_type pos_to_remove = lower_str.find(*i)+1;
                        lower_str.erase(0, pos_to_remove);
                        str.erase(0, pos_to_remove);
                        ++i;
                    }
                }
            }
        };
    }
}



/// \file moos_protobuf_helpers.h Helpers for MOOS applications for serializing and parsed Google Protocol buffers messages

/// \brief Converts the Google Protocol Buffers message `msg` into a suitable (human readable) string `out` for sending via MOOS
///
/// \param out pointer to std::string to store serialized result
/// \param msg Google Protocol buffers message to serialize
inline void serialize_for_moos(std::string* out, const google::protobuf::Message& msg)
{
    goby::moos::MOOSTranslation<goby::moos::protobuf::TranslatorEntry::TECHNIQUE_PROTOBUF_TEXT_FORMAT>::serialize(out, msg);
}


/// \brief Parses the string `in` to Google Protocol Buffers message `msg`. All errors are written to the goby::util::glogger().
///
/// \param in std::string to parse
/// \param msg Google Protocol buffers message to store result
inline void parse_for_moos(const std::string& in, google::protobuf::Message* msg)
{
    goby::moos::MOOSTranslation<goby::moos::protobuf::TranslatorEntry::TECHNIQUE_PROTOBUF_TEXT_FORMAT>::parse(in, msg);    
}


   

#endif<|MERGE_RESOLUTION|>--- conflicted
+++ resolved
@@ -25,15 +25,11 @@
 
 #include "goby/util/logger/flex_ostream.h"
 #include "goby/util/as.h"
-<<<<<<< HEAD
-#include "moos_string.h"
-=======
 #include "goby/util/binary.h"
 #include "goby/moos/moos_string.h"
 
 #include "goby/moos/transitional/message_algorithms.h"
 #include "goby/moos/transitional/message_val.h"
->>>>>>> 112a9872
 
 #include "goby/moos/protobuf/translator.pb.h"
 
@@ -252,7 +248,7 @@
             }
             
             static void parse(const std::string& in, google::protobuf::Message* out,
-                              const google::protobuf::RepeatedPtrField<protobuf::TranslatorEntry::CreateParser::Algorithm>& algorithms,
+                              const google::protobuf::RepeatedPtrField<protobuf::TranslatorEntry::CreateParser::Algorithm>& algorithms = google::protobuf::RepeatedPtrField<protobuf::TranslatorEntry::CreateParser::Algorithm>(),
                               bool use_short_enum = false)
             {
                 const google::protobuf::Descriptor* desc = out->GetDescriptor();
@@ -766,8 +762,8 @@
 
             
             static void parse(const std::string& in, google::protobuf::Message* out,
-                              const google::protobuf::RepeatedPtrField<protobuf::TranslatorEntry::CreateParser::Algorithm>& algorithms,
                               std::string format,
+                              const google::protobuf::RepeatedPtrField<protobuf::TranslatorEntry::CreateParser::Algorithm>& algorithms = google::protobuf::RepeatedPtrField<protobuf::TranslatorEntry::CreateParser::Algorithm>(),
                               bool use_short_enum = false)
             {
                 
