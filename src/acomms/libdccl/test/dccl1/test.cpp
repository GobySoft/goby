--- conflicted
+++ resolved
@@ -105,15 +105,9 @@
         msg_in.add_string_default_repeat("abc123");
 
         if(j)
-<<<<<<< HEAD
-            msg_in.add_bytes_default_repeat(goby::util::hex_decode("aabbcc12"));
-        else
-            msg_in.add_bytes_default_repeat(goby::util::hex_decode("12ccbbaa"));
-=======
             msg_in.add_bytes_default_repeat(goby::util::hex_decode("00aabbcc"));
         else
             msg_in.add_bytes_default_repeat(goby::util::hex_decode("ffeedd12"));
->>>>>>> 53119b0e
         
         msg_in.add_enum_default_repeat(static_cast<Enum1>((++i % 3) + 1));
         EmbeddedMsg1* em_msg = msg_in.add_msg_default_repeat();
