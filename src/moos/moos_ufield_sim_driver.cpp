// copyright 2011 t. schneider tes@mit.edu
// 
// This program is free software: you can redistribute it and/or modify
// it under the terms of the GNU General Public License as published by
// the Free Software Foundation, either version 3 of the License, or
// (at your option) any later version.
//
// This software is distributed in the hope that it will be useful,
// but WITHOUT ANY WARRANTY; without even the implied warranty of
// MERCHANTABILITY or FITNESS FOR A PARTICULAR PURPOSE.  See the
// GNU General Public License for more details.
//
// You should have received a copy of the GNU General Public License
// along with this software.  If not, see <http://www.gnu.org/licenses/>.

#include "moos_ufield_sim_driver.h"
#include "goby/acomms/modemdriver/driver_exception.h"
#include "goby/common/logger.h"
#include "goby/util/binary.h"
#include "goby/moos/protobuf/ufield_sim_driver.pb.h"
#include "goby/moos/moos_string.h"

using goby::util::hex_encode;
using goby::util::hex_decode;
using goby::glog;
using namespace goby::common::logger;
using goby::acomms::operator<<;


goby::moos::UFldDriver::UFldDriver()
{
}

void goby::moos::UFldDriver::startup(const goby::acomms::protobuf::DriverConfig& cfg)
{
    glog.is(DEBUG1) && glog << group(glog_out_group()) << "Goby MOOS uField Toolbox driver starting up." << std::endl;

    driver_cfg_ = cfg;


    for(int i = 0, n = driver_cfg_.ExtensionSize(protobuf::Config::id_entry);
        i < n; ++ i)
    {
        const protobuf::ModemIdEntry& entry =
            driver_cfg_.GetExtension(protobuf::Config::id_entry, i);
        
        modem_id2name_.left.insert(std::make_pair(entry.modem_id(), entry.name()));
    }

    const std::string& moos_server = driver_cfg_.GetExtension(protobuf::Config::moos_server);
    int moos_port = driver_cfg_.GetExtension(protobuf::Config::moos_port);
    moos_client_.Run(moos_server.c_str(), moos_port, "goby.moos.UFldDriver");

    int i = 0;
    while(!moos_client_.IsConnected())
    {
        glog.is(DEBUG1) &&
            glog << group(glog_out_group())
                 << "Trying to connect to MOOSDB at "<< moos_server << ":" << moos_port << ", try " << i++ << std::endl;
        sleep(1);
    }
    glog.is(DEBUG1) &&
        glog << group(glog_out_group())
             << "Connected to MOOSDB." << std::endl;
    
    moos_client_.Register(driver_cfg_.GetExtension(protobuf::Config::incoming_moos_var), 0);
} 

void goby::moos::UFldDriver::shutdown()
{
    moos_client_.Close();
} 

void goby::moos::UFldDriver::handle_initiate_transmission(
    const goby::acomms::protobuf::ModemTransmission& orig_msg)
{
    // copy so we can modify
    goby::acomms::protobuf::ModemTransmission msg = orig_msg;    
    
    if(msg.rate() < driver_cfg_.ExtensionSize(protobuf::Config::rate_to_bytes))
        msg.set_max_frame_bytes(driver_cfg_.GetExtension(protobuf::Config::rate_to_bytes, msg.rate()));
    else
        msg.set_max_frame_bytes(DEFAULT_PACKET_SIZE);

    // no data given to us, let's ask for some
    if(msg.frame_size() == 0)
        ModemDriverBase::signal_data_request(&msg);

    if(msg.frame_size() && msg.frame(0).size())
    {
        std::string dest = (modem_id2name_.left.count(msg.dest()) ?
                            modem_id2name_.left.find(msg.dest())->second :
                            "unknown");

        std::string src = (modem_id2name_.left.count(msg.src()) ?
                           modem_id2name_.left.find(msg.src())->second :
                           "unknown");
        
        std::string hex = hex_encode(msg.frame(0));
        
        std::stringstream out_ss;
        out_ss << "src_node=" << src
               << ",dest_node=" << dest
<<<<<<< HEAD
               << ",var_name=GOBY_UFIELD_INCOMING"
               << ",string_val="
               << "type=DATA" 
               << ",src=" << msg.src()
               << ",dest=" << msg.dest()
               << ",ack=" << goby::util::as<std::string>(msg.ack_requested())
               << ",data=" << hex_encode(msg.frame(0));

=======
               << ",var_name=" << driver_cfg_.GetExtension(protobuf::Config::incoming_moos_var)
               << ",string_val=" << hex;
        
>>>>>>> e9f7f6ee
        goby::acomms::protobuf::ModemRaw out_raw;
        out_raw.set_raw(out_ss.str());
        ModemDriverBase::signal_raw_outgoing(out_raw);

        
        const std::string& out_moos_var =
            driver_cfg_.GetExtension(protobuf::Config::outgoing_moos_var);

        glog.is(DEBUG1) &&
            glog << group(glog_out_group())  << out_moos_var << ": " <<  hex << std::endl;

        moos_client_.Notify(out_moos_var, hex);

        const std::string& out_ufield_moos_var =
            driver_cfg_.GetExtension(protobuf::Config::ufield_outgoing_moos_var);

        glog.is(DEBUG1) &&
            glog << group(glog_out_group())  << out_ufield_moos_var << ": " <<  out_ss.str() << std::endl;
        
        moos_client_.Notify(out_ufield_moos_var, out_ss.str());
    }
} 

void goby::moos::UFldDriver::do_work()
{
    MOOSMSG_LIST msgs;
    if(moos_client_.Fetch(msgs))
    {
        for(MOOSMSG_LIST::iterator it = msgs.begin(),
                end = msgs.end(); it != end; ++it)
        {
            const std::string& in_moos_var = driver_cfg_.GetExtension(protobuf::Config::incoming_moos_var);
            if(it->GetKey() == in_moos_var)
            {
                const std::string& value = it->GetString();
                
                glog.is(DEBUG1) &&
                    glog << group(glog_in_group())  << in_moos_var << ": " << value  << std::endl;                

                goby::acomms::protobuf::ModemTransmission msg;

                if(modem_id2name_.right.count(it->GetSourceAux()))
                    msg.set_src(modem_id2name_.right.find(it->GetSourceAux())->second);
                
                msg.set_time(goby::common::goby_time<uint64>());
                
                msg.set_type(goby::acomms::protobuf::ModemTransmission::DATA);
                msg.add_frame(hex_decode(value));
                ModemDriverBase::signal_receive(msg);
            }
        }
    }
} 
<|MERGE_RESOLUTION|>--- conflicted
+++ resolved
@@ -101,20 +101,9 @@
         std::stringstream out_ss;
         out_ss << "src_node=" << src
                << ",dest_node=" << dest
-<<<<<<< HEAD
-               << ",var_name=GOBY_UFIELD_INCOMING"
-               << ",string_val="
-               << "type=DATA" 
-               << ",src=" << msg.src()
-               << ",dest=" << msg.dest()
-               << ",ack=" << goby::util::as<std::string>(msg.ack_requested())
-               << ",data=" << hex_encode(msg.frame(0));
-
-=======
                << ",var_name=" << driver_cfg_.GetExtension(protobuf::Config::incoming_moos_var)
                << ",string_val=" << hex;
-        
->>>>>>> e9f7f6ee
+
         goby::acomms::protobuf::ModemRaw out_raw;
         out_raw.set_raw(out_ss.str());
         ModemDriverBase::signal_raw_outgoing(out_raw);
